--- conflicted
+++ resolved
@@ -1,83 +1,36 @@
-name: Sync wiki from .github/wiki
-
+name: Sync to GitHub Wiki
 on:
   push:
-    paths:
-      - ".github/wiki/**"
+    branches: [ main ]
+    paths: [ ".github/wiki/**" ]
   workflow_dispatch:
 
-# kluczowe: zezwól na zapis, inaczej będzie 403
-permissions:
-  contents: write
-
 jobs:
-  sync-wiki:
+  sync:
     runs-on: ubuntu-latest
     steps:
-<<<<<<< HEAD
       - uses: actions/checkout@v4
-        with:
-          persist-credentials: false  # avoid GITHUB_TOKEN overriding our PAT for pushes
 
       - name: Configure Git identity
         run: |
           git config --global user.name "${{ github.actor }}"
           git config --global user.email "${{ github.actor }}@users.noreply.github.com"
-          # ensure no leftover auth headers from checkout
-          git config --global --unset-all http.https://github.com/.extraheader || true
 
-      - name: Validate WIKI_TOKEN is set
-        env:
-          WIKI_TOKEN: ${{ secrets.WIKI_TOKEN }}
+      - name: Clone Wiki repo
         run: |
-          if [ -z "${WIKI_TOKEN}" ]; then
-            echo "Error: secrets.WIKI_TOKEN is not configured. Create a classic Personal Access Token with 'repo' scope and add it as WIKI_TOKEN." >&2
-            exit 1
-          fi
-=======
-      - name: Checkout source repo
-        uses: actions/checkout@v4
+          git clone "https://x-access-token:${{ secrets.WIKI_TOKEN }}@github.com/${{ github.repository }}.wiki.git" wiki-repo
 
-      # Klonujemy *wiki* jako osobne repo do folderu wiki-repo
-      # to od razu da Ci właściwy branch `master` dla wiki
-      - name: Checkout wiki repo
-        uses: actions/checkout@v4
-        with:
-          repository: ${{ github.repository }}.wiki
-          path: wiki-repo
-          # domyślny GITHUB_TOKEN wystarczy dla tego samego repo;
-          # gdybyś pchał do innego repo/wiki, podmień na PAT:
-          # token: ${{ secrets.WIKI_TOKEN }}
->>>>>>> 20a4034c
-
-      - name: Sync files into wiki working tree
+      - name: Sync .github/wiki/ -> wiki repo
         run: |
-          rsync -av --delete --exclude '.git/' .github/wiki/ wiki-repo/
-
-      - name: Commit & push (to wiki/master)
-        working-directory: wiki-repo
-        shell: bash
-        run: |
-<<<<<<< HEAD
-          rsync -av --delete --exclude '.git' --exclude '.git/**' .github/wiki/ wiki-repo/
+          rsync -av --delete .github/wiki/ wiki-repo/
           cd wiki-repo
           if [ -n "$(git status --porcelain)" ]; then
-            git add -A
+            git add .
             git commit -m "Sync wiki from $GITHUB_SHA"
             # Set the correct remote for wiki repo
             git remote set-url origin "https://x-access-token:${{ secrets.WIKI_TOKEN }}@github.com/${{ github.repository }}.wiki.git"
-            # Some wikis use 'master', others 'main'. Push current HEAD to both fallbacks.
-            git push origin HEAD:main || git push origin HEAD:master
-=======
-          git config user.name  "${{ github.actor }}"
-          git config user.email "${{ github.actor }}@users.noreply.github.com"
-
-          if ! git diff --quiet || ! git diff --cached --quiet; then
-            git add -A
-            git commit -m "Sync wiki from $GITHUB_SHA"
-            # wiki używa 'master' — pchamy aktualną HEAD na master
-            git push origin HEAD:master
->>>>>>> 20a4034c
+            # Niektóre wiki używają 'master', inne 'main':
+            git push origin main || git push origin master
           else
-            echo "No changes to commit."
+            echo "No changes to sync."
           fi